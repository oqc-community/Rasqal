--- conflicted
+++ resolved
@@ -1,14 +1,8 @@
 [project]
 name = "rasqal"
-<<<<<<< HEAD
-version = "0.1.5"
-requires-python = ">=3.10"
-description = "A dynamically executed quantum-classical hybrid optimizing runtime."
-=======
 version = "0.1.6"
 requires-python = ">=3.10"
 description = "A hybrid quantum-classical analysis/solving runtime."
->>>>>>> d4c8a93c
 license = { file = "LICENSE" }
 readme = "README.md"
 classifiers = [
